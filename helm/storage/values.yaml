--- conflicted
+++ resolved
@@ -26,150 +26,4 @@
       # TYPE  DATABASE  USER  ADDRESS      METHOD
       host    all       all   0.0.0.0/0    trust
       host    all       all   ::/0         trust
-<<<<<<< HEAD
-      local   all       all                trust
-    initdb:
-      scripts:
-        01-create-grafana-db.sql: |
-          -- Создание БД
-          CREATE DATABASE grafana;
-          CREATE DATABASE ml_models;
-
-          -- Создание ролей
-          CREATE ROLE grafana WITH LOGIN PASSWORD '${GRAFANA_PASSWORD}';
-          CREATE ROLE mad WITH LOGIN PASSWORD '${MAD_PASSWORD}';
-
-          -- Права на БД
-          GRANT CONNECT, TEMPORARY ON DATABASE grafana TO grafana;
-          GRANT CONNECT, TEMPORARY ON DATABASE ml_models TO mad;
-
-          -- Подключение к ml_models
-          \connect ml_models
-
-          -- Расширения
-          CREATE EXTENSION IF NOT EXISTS "uuid-ossp";
-
-          -- Убедимся, что mad владеет public-схемой (по умолчанию это postgres)
-          ALTER SCHEMA public OWNER TO mad;
-
-          -- Права на схему public
-          GRANT USAGE ON SCHEMA public TO grafana;
-          GRANT ALL ON SCHEMA public TO mad;
-
-          -- Будущие права
-          ALTER DEFAULT PRIVILEGES IN SCHEMA public GRANT SELECT ON TABLES TO grafana;
-          ALTER DEFAULT PRIVILEGES IN SCHEMA public GRANT ALL ON TABLES TO mad;
-          ALTER DEFAULT PRIVILEGES IN SCHEMA public GRANT ALL ON SEQUENCES TO mad;
-          ALTER DEFAULT PRIVILEGES IN SCHEMA public GRANT EXECUTE ON FUNCTIONS TO mad;
-
-          -- ===========================
-          -- Таблицы (в схеме public)
-          -- ===========================
-
-          -- Таблица метрик
-          CREATE TABLE "metrics" (
-              "id" SERIAL PRIMARY KEY,
-              "name" VARCHAR(255) NOT NULL,
-              "status" VARCHAR(20) NOT NULL CHECK ("status" IN ('active', 'deactive')),
-              "query" TEXT NOT NULL,
-              "step" INTEGER NOT NULL DEFAULT '60'
-          );
-
-          -- Таблица моделей
-          CREATE TABLE "models" (
-              "id" SERIAL PRIMARY KEY,
-              "name" VARCHAR(255) NOT NULL,
-              "max_stored_versions" INTEGER NOT NULL DEFAULT 3,
-              "hyperparams_mode" VARCHAR(20) NOT NULL CHECK ("hyperparameter_mode" IN ('manual', 'optuna')),
-              "status" VARCHAR(20) NOT NULL CHECK ("status" IN ('active', 'deactive', 'training', 'waiting')),
-              "active_version" VARCHAR(255) NOT NULL,
-              "training_start" TIMESTAMP WITH TIME ZONE NOT NULL,
-              "training_end" TIMESTAMP WITH TIME ZONE NOT NULL
-          );
-
-          -- Таблица версий моделей
-          CREATE TABLE "models_version" (
-              "id" SERIAL PRIMARY KEY,
-              "model_data" BYTEA NOT NULL,
-              "created_at" TIMESTAMP WITH TIME ZONE NOT NULL DEFAULT CURRENT_TIMESTAMP,
-              "version" VARCHAR(255) NOT NULL DEFAULT '1',
-              "model_id" INTEGER NOT NULL REFERENCES "models"("id") ON DELETE CASCADE,
-              "hyperparams" JSONB NOT NULL
-          );
-
-          -- Таблица аномальных точек
-          CREATE TABLE "anomaly_points" (
-              "id" SERIAL PRIMARY KEY,
-              "model_version_id" INTEGER NOT NULL REFERENCES "models_version"("id") ON DELETE CASCADE,
-              "metric_id" INTEGER NOT NULL REFERENCES "metrics"("id") ON DELETE CASCADE,
-              "timestamp" TIMESTAMP WITH TIME ZONE NOT NULL
-          );
-
-          -- Таблица системных аномалий
-          CREATE TABLE "anomaly_system" (
-              "id" SERIAL PRIMARY KEY,
-              "start_time" TIMESTAMP WITH TIME ZONE NOT NULL,
-              "end_time" TIMESTAMP WITH TIME ZONE,
-              "anomaly_type" VARCHAR(20) NOT NULL CHECK ("anomaly_type" IN ('local', 'group', 'global')),
-              "average_anom_score" INTEGER NOT NULL,
-              "metric_id" INTEGER NOT NULL REFERENCES "metrics"("id") ON DELETE CASCADE,
-              "description" VARCHAR(255) NOT NULL DEFAULT 'Detected by MAD'
-          );
-
-          -- Связующая таблица моделей и метрик
-          CREATE TABLE "features" (
-              "model_id" INTEGER NOT NULL REFERENCES "models"("id") ON DELETE CASCADE,
-              "metric_id" INTEGER NOT NULL REFERENCES "metrics"("id") ON DELETE CASCADE,
-              PRIMARY KEY ("model_id", "metric_id")
-          );
-
-          -- Таблица шаблонов оповещений
-          CREATE TABLE "alert_templates" (
-              "id" SERIAL PRIMARY KEY,
-              "type" VARCHAR(20) NOT NULL CHECK ("type" IN ('local', 'group', 'global')),
-              "message" VARCHAR(255) NOT NULL
-          );
-
-          -- Создание индексов
-          CREATE INDEX idx_metrics_status ON "metrics" ("status");
-          CREATE INDEX idx_models_status ON "models" ("status");
-          CREATE INDEX idx_models_active_version ON "models" ("active_version");
-          CREATE INDEX idx_models_version_model_id ON "models_version" ("model_id");
-          CREATE INDEX idx_models_version_created_at ON "models_version" ("created_at");
-          CREATE INDEX idx_anomaly_points_timestamp ON "anomaly_points" ("timestamp");
-          CREATE INDEX idx_anomaly_points_model_version_id ON "anomaly_points" ("model_version_id");
-          CREATE INDEX idx_anomaly_points_metric_id ON "anomaly_points" ("metric_id");
-          CREATE INDEX idx_anomaly_system_metric_id ON "anomaly_system" ("metric_id");
-          CREATE INDEX idx_anomaly_system_anomaly_type ON "anomaly_system" ("anomaly_type");
-          CREATE INDEX idx_anomaly_system_timestamp_range ON "anomaly_system" ("start_time", "end_time");
-
-          -- Функция уведомления
-          CREATE OR REPLACE FUNCTION notify_new_model()
-          RETURNS trigger AS $$
-          BEGIN
-            IF NEW.status = 'waiting' THEN
-              PERFORM pg_notify('new_active_model', NEW.id::text);
-            END IF;
-            RETURN NEW;
-          END;
-          $$ LANGUAGE plpgsql SECURITY DEFINER;
-
-          -- Триггер
-          CREATE TRIGGER active_model_trigger
-          AFTER INSERT OR UPDATE ON models
-          FOR EACH ROW EXECUTE FUNCTION notify_new_model();
-
-          -- ===============================
-          -- Явная выдача прав
-          -- ===============================
-
-          -- grafana только на чтение
-          GRANT SELECT ON ALL TABLES IN SCHEMA public TO grafana;
-
-          -- mad может всё (на всякий случай дублируем)
-          GRANT ALL PRIVILEGES ON ALL TABLES IN SCHEMA public TO mad;
-          GRANT USAGE, SELECT ON ALL SEQUENCES IN SCHEMA public TO mad;
-          GRANT EXECUTE ON ALL FUNCTIONS IN SCHEMA public TO mad;
-=======
-      local   all       all                trust
->>>>>>> e5bac2a5
+      local   all       all                trust